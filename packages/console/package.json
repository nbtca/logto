{
  "name": "@logto/console",
  "version": "1.0.0-beta.12",
  "description": "> TODO: description",
  "author": "Silverhand Inc. <contact@silverhand.io>",
  "homepage": "https://github.com/logto-io/logto#readme",
  "license": "MPL-2.0",
  "private": true,
  "scripts": {
    "precommit": "lint-staged",
    "start": "parcel src/index.html",
    "dev": "cross-env PORT=5002 parcel src/index.html --public-url /console --no-cache --hmr-port 6002",
    "check": "tsc --noEmit",
    "build": "pnpm check && rm -rf dist && parcel build src/index.html --no-autoinstall --no-cache --public-url /console",
    "lint": "eslint --ext .ts --ext .tsx src",
    "lint:report": "pnpm lint --format json --output-file report.json",
    "stylelint": "stylelint \"src/**/*.scss\""
  },
  "devDependencies": {
    "@fontsource/roboto-mono": "^4.5.7",
    "@logto/core-kit": "1.0.0-beta.20",
    "@logto/language-kit": "1.0.0-beta.20",
    "@logto/phrases": "workspace:^",
    "@logto/phrases-ui": "workspace:^",
    "@logto/react": "1.0.0-beta.12",
    "@logto/schemas": "workspace:^",
    "@mdx-js/react": "^1.6.22",
    "@parcel/core": "2.7.0",
    "@parcel/transformer-mdx": "2.7.0",
    "@parcel/transformer-sass": "2.7.0",
    "@parcel/transformer-svg-react": "2.7.0",
    "@silverhand/eslint-config": "1.3.0",
    "@silverhand/eslint-config-react": "1.3.0",
    "@silverhand/essentials": "^1.3.0",
    "@silverhand/ts-config": "1.2.1",
    "@silverhand/ts-config-react": "1.2.1",
    "@tsconfig/docusaurus": "^1.0.5",
    "@types/color": "^3.0.3",
    "@types/lodash.get": "^4.4.7",
    "@types/lodash.kebabcase": "^4.1.6",
    "@types/mdx": "^2.0.1",
    "@types/mdx-js__react": "^1.5.5",
    "@types/react": "^18.0.0",
    "@types/react-dom": "^18.0.0",
    "@types/react-modal": "^3.13.1",
    "@types/react-syntax-highlighter": "^15.5.1",
    "classnames": "^2.3.1",
    "clean-deep": "^3.4.0",
    "cross-env": "^7.0.3",
    "csstype": "^3.0.11",
<<<<<<< HEAD
    "dayjs": "^1.10.5",
    "deep-object-diff": "^1.1.7",
=======
    "date-fns": "^2.29.3",
>>>>>>> b137daeb
    "deepmerge": "^4.2.2",
    "dnd-core": "^16.0.0",
    "eslint": "^8.21.0",
    "history": "^5.3.0",
    "i18next": "^21.8.16",
    "i18next-browser-languagedetector": "^6.1.4",
    "ky": "^0.31.0",
    "lint-staged": "^13.0.0",
    "lodash.get": "^4.4.2",
    "lodash.kebabcase": "^4.1.1",
    "nanoid": "^3.1.23",
    "parcel": "2.7.0",
    "postcss": "^8.4.6",
    "postcss-modules": "^4.3.0",
    "prettier": "^2.7.1",
    "process": "^0.11.10",
    "prop-types": "^15.8.1",
    "react": "^18.0.0",
    "react-animate-height": "^3.0.4",
    "react-dnd": "^16.0.0",
    "react-dnd-html5-backend": "^16.0.0",
    "react-dom": "^18.0.0",
    "react-hook-form": "^7.34.0",
    "react-hot-toast": "^2.2.0",
    "react-i18next": "^11.18.3",
    "react-markdown": "^8.0.0",
    "react-modal": "^3.15.1",
    "react-paginate": "^8.1.3",
    "react-router-dom": "6.3.0",
    "react-syntax-highlighter": "^15.5.0",
    "recharts": "^2.1.13",
    "remark-gfm": "^3.0.1",
    "snake-case": "^3.0.4",
    "stylelint": "^14.9.1",
    "swr": "^1.3.0",
    "typescript": "^4.7.4",
    "zod": "^3.19.1"
  },
  "engines": {
    "node": "^16.13.0 || ^18.12.0"
  },
  "//": "https://github.com/parcel-bundler/parcel/issues/7636",
  "targets": {
    "default": {
      "engines": {
        "browsers": "defaults"
      }
    }
  },
  "alias": {
    "@/*": "./src/$1",
    "@mdx/components/*": "./src/mdx-components/$1"
  },
  "eslintConfig": {
    "extends": "@silverhand/react",
    "rules": {
      "complexity": "off"
    }
  },
  "stylelint": {
    "extends": "@silverhand/eslint-config-react/.stylelintrc"
  },
  "prettier": "@silverhand/eslint-config/.prettierrc"
}<|MERGE_RESOLUTION|>--- conflicted
+++ resolved
@@ -48,12 +48,9 @@
     "clean-deep": "^3.4.0",
     "cross-env": "^7.0.3",
     "csstype": "^3.0.11",
-<<<<<<< HEAD
     "dayjs": "^1.10.5",
     "deep-object-diff": "^1.1.7",
-=======
     "date-fns": "^2.29.3",
->>>>>>> b137daeb
     "deepmerge": "^4.2.2",
     "dnd-core": "^16.0.0",
     "eslint": "^8.21.0",
