<<<<<<< HEAD
import { SignInIdentifier, SignUpIdentifier, User, UserRole } from '@logto/schemas';
=======
import type { User } from '@logto/schemas';
import { UserRole } from '@logto/schemas';
>>>>>>> 380d2e5a
import { adminConsoleApplicationId } from '@logto/schemas/lib/seeds';
import { Provider } from 'oidc-provider';

import { mockSignInExperience, mockSignInMethod, mockUser } from '@/__mocks__';
import RequestError from '@/errors/RequestError';
import { createRequester } from '@/utils/test-utils';

import usernamePasswordRoutes, { registerRoute, signInRoute } from './username-password';

const insertUser = jest.fn(async (..._args: unknown[]) => ({ id: 'id' }));
const findUserById = jest.fn(async (): Promise<User> => mockUser);
const updateUserById = jest.fn(async (..._args: unknown[]) => ({ id: 'id' }));
const hasActiveUsers = jest.fn(async () => true);
const findDefaultSignInExperience = jest.fn(async () => ({
  ...mockSignInExperience,
  signUp: {
    ...mockSignInExperience.signUp,
    identifier: SignUpIdentifier.Username,
  },
}));

jest.mock('@/queries/user', () => ({
  findUserById: async () => findUserById(),
  findUserByIdentity: async () => ({ id: 'id', identities: {} }),
  findUserByPhone: async () => ({ id: 'id' }),
  findUserByEmail: async () => ({ id: 'id' }),
  updateUserById: async (...args: unknown[]) => updateUserById(...args),
  hasUser: async (username: string) => username === 'username1',
  hasUserWithIdentity: async (connectorId: string, userId: string) =>
    connectorId === 'connectorId' && userId === 'id',
  hasUserWithPhone: async (phone: string) => phone === '13000000000',
  hasUserWithEmail: async (email: string) => email === 'a@a.com',
  hasActiveUsers: async () => hasActiveUsers(),
}));

jest.mock('@/queries/sign-in-experience', () => ({
  findDefaultSignInExperience: async () => findDefaultSignInExperience(),
}));

jest.mock('@/lib/user', () => ({
  async findUserByUsernameAndPassword(username: string, password: string) {
    if (username !== 'username' && username !== 'admin') {
      throw new RequestError('session.invalid_credentials');
    }

    if (password !== 'password') {
      throw new RequestError('session.invalid_credentials');
    }

    const roleNames = username === 'admin' ? [UserRole.Admin] : [];

    return { id: 'user1', roleNames };
  },
  generateUserId: () => 'user1',
  encryptUserPassword: (password: string) => ({
    passwordEncrypted: password + '_user1',
    passwordEncryptionMethod: 'Argon2i',
  }),
  updateLastSignInAt: async (...args: unknown[]) => updateUserById(...args),
  insertUser: async (...args: unknown[]) => insertUser(...args),
}));

const grantSave = jest.fn(async () => 'finalGrantId');
const grantAddOIDCScope = jest.fn();
const grantAddResourceScope = jest.fn();
const interactionResult = jest.fn(async () => 'redirectTo');
const interactionDetails: jest.MockedFunction<() => Promise<unknown>> = jest.fn(async () => ({}));

class Grant {
  static async find(id: string) {
    return id === 'exists' ? new Grant() : undefined;
  }

  save: typeof grantSave;
  addOIDCScope: typeof grantAddOIDCScope;
  addResourceScope: typeof grantAddResourceScope;

  constructor() {
    this.save = grantSave;
    this.addOIDCScope = grantAddOIDCScope;
    this.addResourceScope = grantAddResourceScope;
  }
}

jest.mock('oidc-provider', () => ({
  Provider: jest.fn(() => ({
    Grant,
    interactionDetails,
    interactionResult,
  })),
}));

afterEach(() => {
  grantSave.mockClear();
  interactionResult.mockClear();
});

describe('sessionRoutes', () => {
  const sessionRequest = createRequester({
    anonymousRoutes: usernamePasswordRoutes,
    provider: new Provider(''),
    middlewares: [
      async (ctx, next) => {
        ctx.addLogContext = jest.fn();
        ctx.log = jest.fn();

        return next();
      },
    ],
  });

  describe('POST /session/sign-in/username-password', () => {
    it('assign result and redirect', async () => {
      interactionDetails.mockResolvedValueOnce({ params: {} });
      const response = await sessionRequest.post(signInRoute).send({
        username: 'username',
        password: 'password',
      });
      expect(response.statusCode).toEqual(200);
      expect(response.body).toHaveProperty('redirectTo');
      expect(interactionResult).toHaveBeenCalledWith(
        expect.anything(),
        expect.anything(),
        expect.objectContaining({ login: { accountId: 'user1' } }),
        expect.anything()
      );
    });

    it('throw if user not found', async () => {
      interactionDetails.mockResolvedValueOnce({ params: {} });
      const response = await sessionRequest.post(signInRoute).send({
        username: 'notexistuser',
        password: 'password',
      });
      expect(response.statusCode).toEqual(400);
    });

    it('throw if user found but wrong password', async () => {
      interactionDetails.mockResolvedValueOnce({ params: {} });
      const response = await sessionRequest.post(signInRoute).send({
        username: 'username',
        password: '_password',
      });
      expect(response.statusCode).toEqual(400);
    });

    it('throw if sign in method is not enabled', async () => {
      findDefaultSignInExperience.mockResolvedValueOnce({
        ...mockSignInExperience,
        signIn: {
          methods: [
            {
              ...mockSignInMethod,
              identifier: SignInIdentifier.Phone,
              password: false,
            },
          ],
        },
      });
      const response = await sessionRequest.post(signInRoute).send({
        username: 'username',
        password: 'password',
      });
      expect(response.statusCode).toEqual(422);
    });
  });

  describe('POST /session/register/username-password', () => {
    it('assign result and redirect', async () => {
      interactionDetails.mockResolvedValueOnce({ params: {} });

      const fakeTime = Date.now();
      jest.useFakeTimers().setSystemTime(fakeTime);

      const response = await sessionRequest
        .post(registerRoute)
        .send({ username: 'username', password: 'password' });
      expect(insertUser).toHaveBeenCalledWith(
        expect.objectContaining({
          id: 'user1',
          username: 'username',
          passwordEncrypted: 'password_user1',
          passwordEncryptionMethod: 'Argon2i',
          roleNames: [],
          lastSignInAt: fakeTime,
        })
      );
      expect(response.body).toHaveProperty('redirectTo');
      expect(interactionResult).toHaveBeenCalledWith(
        expect.anything(),
        expect.anything(),
        expect.objectContaining({ login: { accountId: 'user1' } }),
        expect.anything()
      );
      jest.useRealTimers();
    });

    it('register user with admin role for admin console if no active user found', async () => {
      interactionDetails.mockResolvedValueOnce({
        params: { client_id: adminConsoleApplicationId },
      });

      hasActiveUsers.mockResolvedValueOnce(false);

      await sessionRequest.post(registerRoute).send({ username: 'username', password: 'password' });

      expect(insertUser).toHaveBeenCalledWith(
        expect.objectContaining({
          roleNames: ['admin'],
        })
      );
    });

    it('should not register user with admin role for admin console if any active user found', async () => {
      interactionDetails.mockResolvedValueOnce({
        params: { client_id: adminConsoleApplicationId },
      });

      await sessionRequest.post(registerRoute).send({ username: 'username', password: 'password' });

      expect(insertUser).toHaveBeenCalledWith(
        expect.objectContaining({
          roleNames: [],
        })
      );
    });

    it('throw error if username not valid', async () => {
      const usernameStartedWithNumber = '1username';
      const response = await sessionRequest
        .post(registerRoute)
        .send({ username: usernameStartedWithNumber, password: 'password' });
      expect(response.statusCode).toEqual(400);
    });

    it('throw error if username exists', async () => {
      const response = await sessionRequest
        .post(registerRoute)
        .send({ username: 'username1', password: 'password' });
      expect(response.statusCode).toEqual(422);
    });

    it('throws if sign up identifier is not username', async () => {
      interactionDetails.mockResolvedValueOnce({ params: {} });

      findDefaultSignInExperience.mockResolvedValueOnce({
        ...mockSignInExperience,
        signUp: {
          ...mockSignInExperience.signUp,
          identifier: SignUpIdentifier.Email,
        },
      });

      const response = await sessionRequest
        .post(registerRoute)
        .send({ username: 'username', password: 'password' });
      expect(response.statusCode).toEqual(422);
    });
  });
});<|MERGE_RESOLUTION|>--- conflicted
+++ resolved
@@ -1,9 +1,5 @@
-<<<<<<< HEAD
-import { SignInIdentifier, SignUpIdentifier, User, UserRole } from '@logto/schemas';
-=======
 import type { User } from '@logto/schemas';
-import { UserRole } from '@logto/schemas';
->>>>>>> 380d2e5a
+import { UserRole, SignInIdentifier, SignUpIdentifier } from '@logto/schemas';
 import { adminConsoleApplicationId } from '@logto/schemas/lib/seeds';
 import { Provider } from 'oidc-provider';
 
